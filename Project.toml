--- conflicted
+++ resolved
@@ -17,17 +17,13 @@
 StatsBase = "2913bbd2-ae8a-5f71-8c99-4fb6c76f3a91"
 
 [compat]
-<<<<<<< HEAD
 FreqTables = "0.4"
-julia = "1.6"
-=======
 CategoricalArrays = "0.10"
 StatsBase = "0.33"
 Distances = "0.10"
 Reexport = "1"
 Combinatorics = "1"
 julia = "1"
->>>>>>> 1ccf817f
 
 [extras]
 Test = "8dfed614-e22c-5e08-85e1-65c5234f0b40"
