name = "SPI"
uuid = "a959a40c-7f6b-448f-a4b7-059cce266d3c"
authors = ["Benjamin Doran and collaborators"]
version = "0.1.1"

[deps]
CategoricalArrays = "324d7699-5711-5eae-9e2f-1d82baa6b597"
Clustering = "aaaa29a8-35af-508c-8bc3-b662a17a0fe5"
Combinatorics = "861a8166-3701-5b0c-9a16-15d98fcdc6aa"
DataFrames = "a93c6f00-e57d-5684-b7b6-d8193f3e46c0"
Distances = "b4f34e82-e78d-54a5-968a-f98e89d6e8f7"
FreqTables = "da1fdf0e-e0ff-5433-a45f-9bb5ff651cb1"
LinearAlgebra = "37e2e46d-f89d-539d-b4ee-838fcccc9c8e"
Printf = "de0858da-6303-5e67-8744-51eddeeeb8d7"
Reexport = "189a3867-3050-52da-a836-e630ba90ab69"
SparseArrays = "2f01184e-e22b-5df5-ae63-d93ebab69eaf"
StatsBase = "2913bbd2-ae8a-5f71-8c99-4fb6c76f3a91"

[compat]
<<<<<<< HEAD
Reexport = "1"
=======
Combinatorics = "1"
>>>>>>> 8b276daa
julia = "1.6"

[extras]
Test = "8dfed614-e22c-5e08-85e1-65c5234f0b40"

[targets]
test = ["Test"]<|MERGE_RESOLUTION|>--- conflicted
+++ resolved
@@ -17,12 +17,9 @@
 StatsBase = "2913bbd2-ae8a-5f71-8c99-4fb6c76f3a91"
 
 [compat]
-<<<<<<< HEAD
 Reexport = "1"
-=======
 Combinatorics = "1"
->>>>>>> 8b276daa
-julia = "1.6"
+julia = "1"
 
 [extras]
 Test = "8dfed614-e22c-5e08-85e1-65c5234f0b40"
